--- conflicted
+++ resolved
@@ -386,8 +386,6 @@
         SelectionMixin.stop_selection(self)
         self._calc_world_pos()
 
-<<<<<<< HEAD
-=======
     # Selection modification
 
     def start_edit(self, start_pos, edge):
@@ -404,7 +402,6 @@
 
     # Selection clearing
 
->>>>>>> 09aeb78e
     def clear_selection(self):
         SelectionMixin.clear_selection(self)
         self.w_start_pos = None
