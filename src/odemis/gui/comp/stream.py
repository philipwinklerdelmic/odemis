--- conflicted
+++ resolved
@@ -27,7 +27,6 @@
 
 """
 
-<<<<<<< HEAD
 import collections
 import logging
 import math
@@ -39,37 +38,19 @@
 import odemis.gui.img.data as img
 import odemis.gui.comp.buttons as buttons
 
+from odemis import model
 from odemis.gui import instrmodel, FOREGROUND_COLOUR_EDIT
 from odemis.gui.comp.foldpanelbar import FoldPanelItem
 from odemis.gui.comp.slider import UnitIntegerSlider
 from odemis.gui.comp.text import SuggestTextCtrl, UnitIntegerCtrl, \
   IntegerTextCtrl
-=======
-from .buttons import ImageButton, ImageToggleButton, ImageTextToggleButton, \
-    ColourButton, PopupImageButton
-from .foldpanelbar import FoldPanelItem
-from .slider import UnitIntegerSlider
-from .text import SuggestTextCtrl, UnitIntegerCtrl, IntegerTextCtrl
-from odemis import model
-from odemis.gui import instrmodel
-from odemis.gui.img.data import getemptyBitmap
->>>>>>> 0da99536
 from odemis.gui.util.conversion import wave2rgb
-import collections
-import logging
-import math
-import odemis.gui
-import odemis.gui.img.data as img
-import wx
-import wx.lib.newevent
-from odemis.gui.util import call_after
-
 
 
 
 TEST_STREAM_LST = ["Aap", u"nöot", "noot", "mies", "kees", "vuur",
                   "quantummechnica", "Repelsteeltje", "", "XXX", "a", "aa",
-                  "aaa", "aaaa", "aaaaa", "aaaaaa", "aaaaaaa", "aAa"]
+                  "aaa", "aaaa", "aaaaa", "aaaaaa", "aaaaaaa"]
 
 stream_remove_event, EVT_STREAM_REMOVE = wx.lib.newevent.NewEvent()
 
@@ -153,8 +134,7 @@
         self._sz = wx.BoxSizer(wx.HORIZONTAL)
 
         self._sz.Add(self._btn_rem, 0, wx.ALL | wx.ALIGN_CENTRE_VERTICAL, 8)
-        # If a label is to be inserted, it can come here (index = 1)
-        self._sz.AddStretchSpacer(0)
+        self._sz.AddStretchSpacer(1)
         self._sz.Add(self._btn_vis, 0, wx.RIGHT | wx.ALIGN_CENTRE_VERTICAL, 8)
         self._sz.Add(self._btn_play, 0, wx.RIGHT | wx.ALIGN_CENTRE_VERTICAL, 72)
 
@@ -162,31 +142,6 @@
         self._sz.Fit(self)
         self.Layout()
 
-<<<<<<< HEAD
-=======
-    @call_after
-    def onStreamTint(self, colour):
-        """ Update the colour button to reflect the provided colour """
-        self._btn_color.set_colour(colour)
-        logging.debug("Changing tint of button to %s", colour)
-
-    def on_color_click(self, evt):
-        # Remove the hover effect
-        self._btn_color.OnLeave(evt)
-
-        # set default colour to the current value
-        cldata = wx.ColourData()
-        cldata.SetColour(wx.Colour(*self._stream.tint.value))
-
-        dlg = wx.ColourDialog(self, cldata)
-
-        if dlg.ShowModal() == wx.ID_OK:
-            colour = dlg.ColourData.GetColour().Get()  # convert to a 3-tuple
-            logging.debug("Colour %r selected", colour)
-            # this will automatically update the button's colour
-            self._stream.tint.value = colour
-
->>>>>>> 0da99536
     def DoGetBestSize(self, *args, **kwargs):
         """ Return the best size, which is the width of the parent and the
         height or the content (determined through the sizer).
@@ -238,11 +193,8 @@
         Expander.__init__(self, parent, stream, wid)
 
         self._label_ctrl = wx.StaticText(self, -1, stream.name.value)
-<<<<<<< HEAD
         # Replace spacer with control
         self._sz.Remove(1)
-=======
->>>>>>> 0da99536
         self._sz.Insert(1, self._label_ctrl, 1,
                        wx.RIGHT | wx.ALIGN_CENTRE_VERTICAL, 8)
 
@@ -256,10 +208,7 @@
 
     def __init__(self, parent, stream, wid=wx.ID_ANY):
         Expander.__init__(self, parent, stream, wid)
-        # Callback when the label changes: (string (text) -> None) 
-        self.onLabelChange = None
-
-<<<<<<< HEAD
+
         # add a colour button if the stream has a "tint" VA
         if hasattr(stream, "tint"):
             self._btn_color = buttons.ColourButton(self, -1,
@@ -278,46 +227,25 @@
         self._label_ctrl = SuggestTextCtrl(self, id= -1, value=stream.name.value)
 
         self._label_ctrl.SetChoices(TEST_STREAM_LST)
-=======
-        # Same as FixedExpander, but can change the name
-        self._label_ctrl = SuggestTextCtrl(self, id= -1, value=stream.name.value)
->>>>>>> 0da99536
         self._label_ctrl.SetBackgroundColour(self.Parent.GetBackgroundColour())
         self._label_ctrl.SetForegroundColour(FOREGROUND_COLOUR_EDIT)
 
-<<<<<<< HEAD
         # TODO make sure it changes the value of stream.name when it is updated
         self._label_ctrl.Bind(wx.EVT_TEXT_ENTER, self._on_label_change)
 
         # Replace spacer with control
         self._sz.Remove(1)
-=======
-        self._label_ctrl.Bind(wx.EVT_COMMAND_ENTER, self._onLabelChange)
-
->>>>>>> 0da99536
         self._sz.Insert(1, self._label_ctrl, 1,
                         wx.RIGHT | wx.ALIGN_CENTRE_VERTICAL, 8)
 
-    def SetChoices(self, choices):
-        """
-        Set a list of choices from which the user can pick a pre-defined name
-        choices (list of string)
-        """
-        self._label_ctrl.SetChoices(choices)
-    
     # GUI event handlers
-<<<<<<< HEAD
     def _on_label_change(self, evt):
         self._stream.name.value = self._label_ctrl.GetValue()
-=======
-    def _onLabelChange(self, evt):
-        if self.onLabelChange:
-            self.onLabelChange(self._label_ctrl.GetValue())
->>>>>>> 0da99536
 
     def set_tint(self, colour):
         """ Update the colour button to reflect the provided colour """
         self._btn_color.set_colour(colour)
+        logging.debug("Changing tint of button to %s", colour)
 
     def on_color_click(self, evt):
         # Remove the hover effect
@@ -355,6 +283,12 @@
             self._btn_color.SetBitmapHover(None)
             self._btn_color.Unbind(wx.EVT_BUTTON)
 
+    def SetChoices(self, choices):
+        """
+        Set a list of choices from which the user can pick a pre-defined name
+        choices (list of string)
+        """
+        self._label_ctrl.SetChoices(choices)
 
 class StreamPanel(wx.PyPanel):
     """ The StreamPanel super class, a special case collapsible panel.
@@ -830,7 +764,6 @@
 
     expander_class = StandardExpander
 
-<<<<<<< HEAD
     def __init__(self, *args, **kwargs):
         StreamPanel.__init__(self, *args, **kwargs)
 
@@ -838,8 +771,6 @@
     def finalize(self):
         StreamPanel.finalize(self)
         #self._gbs.AddSpacer((5, 5), (self.row_count, 0))
-=======
->>>>>>> 0da99536
 
 
 class DyeStreamPanel(StreamPanel):
@@ -847,7 +778,6 @@
 
     expander_class = DyeExpander
 
-<<<<<<< HEAD
     def __init__(self, *args, **kwargs):
         StreamPanel.__init__(self, *args, **kwargs)
 
@@ -872,10 +802,59 @@
             self._txt_excitation.SetBackgroundColour(self.GetBackgroundColour())
 
             self._txt_excitation.Bind(wx.EVT_COMMAND_ENTER, self.on_excitation_text)
-=======
-    def finalize(self):
-        StreamPanelEntry.finalize(self)
-         
+
+            self._gbs.Add(self._txt_excitation, (self.row_count, 1),
+                          flag=wx.ALIGN_CENTRE_VERTICAL | wx.RIGHT,
+                          border=18)
+            # TODO: is button a good choice? the user cannot click it, it's just
+            # to show the wavelength
+            self._btn_excitation = buttons.ColourButton(self._panel, -1,
+                                bitmap=img.getemptyBitmap(),
+                                size=(18, 18),
+                                colour=wave2rgb(self.stream.excitation.value),
+                                background_parent=self._panel)
+            self._btn_excitation.SetToolTipString("Wavelength colour")
+
+            self._gbs.Add(self._btn_excitation, (self.row_count, 2),
+                          flag=wx.ALIGN_CENTRE_VERTICAL | wx.RIGHT,
+                          border=18)
+            self.row_count += 1
+
+            # TODO also a label for warnings
+
+        if hasattr(self.stream, "emission"):
+            lbl_emission = wx.StaticText(self._panel, -1, "Emission")
+            self._gbs.Add(lbl_emission, (self.row_count, 0),
+                          flag=wx.LEFT | wx.ALIGN_CENTRE_VERTICAL, border=11)
+
+            self._txt_emission = UnitIntegerCtrl(self._panel, -1,
+                    int(round(self.stream.emission.value * 1e9)),
+                    style=wx.NO_BORDER,
+                    size=(50, -1),
+                    min_val=int(math.ceil(self.stream.emission.range[0] * 1e9)),
+                    max_val=int(self.stream.emission.range[1] * 1e9),
+                    unit='nm')
+            self._txt_emission.SetForegroundColour("#2FA7D4")
+            self._txt_emission.SetBackgroundColour(self.GetBackgroundColour())
+
+            self._txt_emission.Bind(wx.EVT_COMMAND_ENTER, self.on_emission_text)
+
+            self._gbs.Add(self._txt_emission, (self.row_count, 1),
+                          flag=wx.ALIGN_CENTRE_VERTICAL | wx.RIGHT,
+                          border=10)
+
+            self._btn_emission = buttons.ColourButton(self._panel, -1,
+                                              bitmap=img.getemptyBitmap(),
+                                              size=(18, 18),
+                                              colour=wave2rgb(self.stream.emission.value),
+                                              background_parent=self._panel)
+            self._btn_emission.SetToolTipString("Wavelength colour")
+
+            self._gbs.Add(self._btn_emission, (self.row_count, 2),
+                          flag=wx.ALIGN_CENTRE_VERTICAL | wx.RIGHT,
+                          border=10)
+            self.row_count += 1
+
         if hasattr(self.stream, "excitation") and hasattr(self.stream, "emission"):
             # handle the auto-completion of dye names
             # TODO: shall we do something better than remove the incompatible dyes?
@@ -884,8 +863,10 @@
             self._expander.SetChoices(self._getCompatibleDyes())
             self._expander.onLabelChange = self._onNewName
         else:
-            logging.warning("CustomStreamEntry associated to a stream without excitation/emission")
-    
+            logging.warning("CustomStreamEntry associated to a stream without "
+                            "excitation/emission")
+
+
     def _getCompatibleDyes(self):
         """
         Find the names of the dyes in the database which are compatible with the
@@ -895,18 +876,19 @@
         # we expect excitation and emission to have a range
         xrange = self.stream.excitation.range
         erange = self.stream.emission.range
-        
+
         dyes = []
         for name, (xwl, ewl) in instrmodel.DyeDatabase.items():
             if (xrange[0] <= xwl and xwl <= xrange[1] and
                 erange[0] <= ewl and ewl <= erange[1]):
                 dyes.append(name)
+
         return dyes
-        
+
     def _onNewName(self, txt):
         # update the name of the stream
         self.stream.name.value = txt
-        
+
         # update the excitation and emission wavelength
         if txt in instrmodel.DyeDatabase:
             xwl, ewl = instrmodel.DyeDatabase[txt]
@@ -921,61 +903,6 @@
                 self.stream.tint.value = colour
             except model.OutOfBoundError:
                 logging.info("Emission at %g nm is out of bound", ewl * 1e9)
->>>>>>> 0da99536
-
-            self._gbs.Add(self._txt_excitation, (self.row_count, 1),
-                          flag=wx.ALIGN_CENTRE_VERTICAL | wx.RIGHT,
-                          border=18)
-            # TODO: is button a good choice? the user cannot click it, it's just
-            # to show the wavelength
-            self._btn_excitation = buttons.ColourButton(self._panel, -1,
-                                bitmap=img.getemptyBitmap(),
-                                size=(18, 18),
-                                colour=wave2rgb(self.stream.excitation.value),
-                                background_parent=self._panel)
-            self._btn_excitation.SetToolTipString("Wavelength colour")
-
-            self._gbs.Add(self._btn_excitation, (self.row_count, 2),
-                          flag=wx.ALIGN_CENTRE_VERTICAL | wx.RIGHT,
-                          border=18)
-            self.row_count += 1
-
-            # TODO also a label for warnings
-
-        if hasattr(self.stream, "emission"):
-            lbl_emission = wx.StaticText(self._panel, -1, "Emission")
-            self._gbs.Add(lbl_emission, (self.row_count, 0),
-                          flag=wx.LEFT | wx.ALIGN_CENTRE_VERTICAL, border=11)
-
-            self._txt_emission = UnitIntegerCtrl(self._panel, -1,
-                    int(round(self.stream.emission.value * 1e9)),
-                    style=wx.NO_BORDER,
-                    size=(50, -1),
-                    min_val=int(math.ceil(self.stream.emission.range[0] * 1e9)),
-                    max_val=int(self.stream.emission.range[1] * 1e9),
-                    unit='nm')
-            self._txt_emission.SetForegroundColour("#2FA7D4")
-            self._txt_emission.SetBackgroundColour(self.GetBackgroundColour())
-
-            self._txt_emission.Bind(wx.EVT_COMMAND_ENTER, self.on_emission_text)
-
-            self._gbs.Add(self._txt_emission, (self.row_count, 1),
-                          flag=wx.ALIGN_CENTRE_VERTICAL | wx.RIGHT,
-                          border=10)
-
-            self._btn_emission = buttons.ColourButton(self._panel, -1,
-                                              bitmap=img.getemptyBitmap(),
-                                              size=(18, 18),
-                                              colour=wave2rgb(self.stream.emission.value),
-                                              background_parent=self._panel)
-            self._btn_emission.SetToolTipString("Wavelength colour")
-
-            self._gbs.Add(self._btn_emission, (self.row_count, 2),
-                          flag=wx.ALIGN_CENTRE_VERTICAL | wx.RIGHT,
-                          border=10)
-            self.row_count += 1
-
-        #self._gbs.AddSpacer((5, 5), (self.row_count, 0))
 
     def on_excitation_text(self, evt):
         # logging.debug("Excitation changed")
