# -*- coding: utf-8 -*-

""" This module contains classes needed to construct stream panels.

Stream panels are custom, specialized controls that allow the user to view and
manipulate various data streams coming from the microscope.


@author: Rinze de Laat

Copyright © 2012 Rinze de Laat, Delmic

This file is part of Odemis.

Odemis is free software: you can redistribute it and/or
modify it under the terms of the GNU General Public License as published by the
Free Software Foundation, either version 2 of the License, or (at your option)
any later version.

Odemis is distributed in the hope that it will be useful,
but WITHOUT ANY WARRANTY; without even the implied warranty of MERCHANTABILITY
or FITNESS FOR A PARTICULAR PURPOSE. See the GNU General Public License for more
details.

You should have received a copy of the GNU General Public License along with
Odemis. If not, see http://www.gnu.org/licenses/.

"""

import collections

import wx
import wx.lib.newevent

import odemis.gui.img.data as img

from odemis.gui.log import log
from .buttons import ImageButton, ImageToggleButton, \
    ImageTextToggleButton, ColourButton, PopupImageButton
from .text import SuggestTextCtrl, UnitIntegerCtrl
from .foldpanelbar import FoldPanelItem
from .slider import UnitIntegerSlider
from odemis.gui.util.conversion import wave2rgb
from odemis.gui.img.data import getemptyBitmap
from odemis.gui import instrmodel

TEST_STREAM_LST = ["Aap", u"nöot", "noot", "mies", "kees", "vuur",
                  "quantummechnica", "Repelsteeltje", "", "XXX", "a", "aa",
                  "aaa", "aaaa", "aaaaa", "aaaaaa", "aaaaaaa"]

stream_remove_event, EVT_STREAM_REMOVE = wx.lib.newevent.NewEvent()

CAPTION_PADDING_RIGHT = 10
SCROLLBAR_WIDTH = 0

class Expander(wx.PyControl):
    """ An Expander is a header/button control at the top of a StreamPanelEntry.
    It provides a means to expand or collapse the StreamPanelEntry, as well as a
    label and various buttons offering easy access to much used functionality.

    Structure:

        + Expander
        |-- ImageButton     (remove stream button)
        |-- StaticText / SuggestTextCtrl (stream label)
        |-- ImageToggleButton (show/hide button)
        |-- ImageToggleButton (capture/pause button)

    The triangular fold icons are drawn in a separate routine.

    """

    def __init__(self, parent, stream, wid=wx.ID_ANY, pos=wx.DefaultPosition,
                 size=wx.DefaultSize, style=wx.NO_BORDER):
        wx.PyControl.__init__(self, parent, wid, pos, size, style)

        # This style *needs* to be set on MS Windows
        self.SetBackgroundStyle(wx.BG_STYLE_CUSTOM)

        self._parent = parent
        self._stream = stream
        self._label = stream.name.value
        self._label_ctrl = None

        self._label_color = parent.GetForegroundColour()

        self.Bind(wx.EVT_SIZE, self.OnSize)

        # ===== Fold icons

        self._foldIcons = wx.ImageList(16, 16)
        self._foldIcons.Add(img.getarr_down_sBitmap())
        self._foldIcons.Add(img.getarr_right_sBitmap())

        # ===== Remove button

        self._btn_rem = ImageButton(self, -1, img.getico_rem_strBitmap(), (10, 8), (18, 18),
                                    background_parent=parent)
        self._btn_rem.SetBitmaps(img.getico_rem_str_hBitmap())
        self._btn_rem.SetToolTipString("Remove stream")

        # ===== Visibility button

        self._btn_vis = ImageToggleButton(self, -1, img.getico_eye_closedBitmap(), (10, 8),
                                          (18, 18), background_parent=parent)
        self._btn_vis.SetBitmaps(img.getico_eye_closed_hBitmap(), img.getico_eye_openBitmap(), img.getico_eye_open_hBitmap())
        self._btn_vis.SetToolTipString("Show stream")

        # ===== Play button

        self._btn_play = ImageToggleButton(self, -1, img.getico_pauseBitmap(), (10, 8),
                                           (18, 18), background_parent=parent)
        self._btn_play.SetBitmaps(img.getico_pause_hBitmap(), img.getico_playBitmap(), img.getico_play_hBitmap())
        self._btn_play.SetToolTipString("Update stream")


        # Create and add sizer and populate with controls
        self._sz = wx.BoxSizer(wx.HORIZONTAL)

        self._sz.Add(self._btn_rem, 0, wx.ALL | wx.ALIGN_CENTRE_VERTICAL, 8)
        self._sz.AddStretchSpacer(1)
        self._sz.Add(self._btn_vis, 0, wx.RIGHT | wx.ALIGN_CENTRE_VERTICAL, 8)
        self._sz.Add(self._btn_play, 0, wx.RIGHT | wx.ALIGN_CENTRE_VERTICAL, 72)

        # add a colour button if the stream has a "tint" VA
        if hasattr(stream, "tint"):
            self._btn_color = ColourButton(self, -1,
                                           bitmap=getemptyBitmap(),
                                           size=(18, 18),
                                           colour=stream.tint.value,
                                           background_parent=parent,
                                           use_hover=True)
            self._btn_color.SetToolTipString("Select colour")
            self._sz.Insert(2, self._btn_color, 0,
                            wx.RIGHT | wx.ALIGN_CENTRE_VERTICAL, 8)
            self._btn_color.Bind(wx.EVT_BUTTON, self.on_color_click)
            stream.tint.subscribe(self.onStreamTint)

        self.SetSizer(self._sz)
        self._sz.Fit(self)
        self.Layout()

    def onStreamTint(self, colour):
        """ Update the colour button to reflect the provided colour """
        self._btn_color.set_colour(colour)

    def on_color_click(self, evt):
        # Remove the hover effect
        self._btn_color.OnLeave(evt)

        # set default colour to the current value
        cldata = wx.ColourData()
        cldata.SetColour(wx.Colour(*self._stream.tint.value))

        dlg = wx.ColourDialog(self, cldata)

        if dlg.ShowModal() == wx.ID_OK:
            colour = dlg.ColourData.GetColour().Get()  # convert to a 3-tuple
            log.debug("Colour %r selected", colour)
            # this will automatically update the button's colour
            self._stream.tint.value = colour

    def DoGetBestSize(self, *args, **kwargs):
        """ Return the best size, which is the width of the parent and the
        height or the content (determined through the sizer).
        """
        width, dummy = self._parent.GetSize()
        dummy, height = self._sz.GetSize()

        return wx.Size(width, height)

    def OnSize(self, event):
        """ Handles the wx.EVT_SIZE event for the Expander class.
        :param `event`: a `wx.SizeEvent` event to be processed.
        """
        width = self._parent.GetSize().GetWidth()
        self.SetSize((width, -1))
        self.Layout()
        self.Refresh()

    def OnDrawExpander(self, dc):
        """ This method draws the expand/collapse icons.
        It needs to be called from the parent's paint event
        handler.
        """
        global SCROLLBAR_WIDTH
        SCROLLBAR_WIDTH = wx.SystemSettings_GetMetric(wx.SYS_VSCROLL_X) - 3

        wndRect = self.GetRect()
        drw = wndRect.GetRight() - 16 - CAPTION_PADDING_RIGHT - SCROLLBAR_WIDTH
        self._foldIcons.Draw(self._parent._collapsed, dc, drw,
                             (wndRect.GetHeight() - 16) / 2,
                             wx.IMAGELIST_DRAW_TRANSPARENT)

class FixedExpander(Expander):
    """ Expander for FixedStreamPanelEntries """

    def __init__(self, parent, stream, wid=wx.ID_ANY):
        Expander.__init__(self, parent, stream, wid)

        self._label_ctrl = wx.StaticText(self, -1, stream.name.value)
        self._sz.Remove(1)
        self._sz.Insert(1, self._label_ctrl, 1,
                        wx.RIGHT | wx.ALIGN_CENTRE_VERTICAL, 8)



class CustomExpander(Expander):
    """ Expander for CustomStreamPanelEntries """

    def __init__(self, parent, stream, wid=wx.ID_ANY):
        Expander.__init__(self, parent, stream, wid)

        # We change afterward the label text into a full text entry
        self._label_ctrl = SuggestTextCtrl(self, id= -1, value=stream.name.value)
        # TODO link with the dye database
        self._label_ctrl.SetChoices(TEST_STREAM_LST)
        self._label_ctrl.SetBackgroundColour(self.Parent.GetBackgroundColour())
        self._label_ctrl.SetForegroundColour("#2FA7D4")

        # TODO make sure it changes the value of stream.name when it is updated
        self._label_ctrl.Bind(wx.EVT_TEXT_ENTER, self._onLabelChange)

        self._sz.Remove(1)
        self._sz.Insert(1, self._label_ctrl, 1,
                        wx.RIGHT | wx.ALIGN_CENTRE_VERTICAL, 8)

    # GUI event handlers
    def _onLabelChange(self, evt):
        self._stream.name.value = self._label_ctrl.GetValue()

class StreamPanelEntry(wx.PyPanel):
    """ The StreamPanelEntry super class, a special case collapsible pane.

    The StreamPanelEntry consists of the following widgets:

        + StreamPanelEntry
        |--- FixedExpander
        |--+ Panel
           |-- ImageTextToggleButton
           |-- StaticText (contrast)
           |-- Slider
           |-- IntegerTextCtrl
           |-- StaticText (brightness)
           |-- Slider
           |-- IntegerTextCtrl
           |-- StaticText (excitation)
           |-- UnitIntegerCtrl
           |-- StaticText (emission)
           |-- UnitIntegerCtrl

    The expander_class class attribute contains the Expander subclass to be
    used when constructing an object.

    Most of the component's construction is done in the finalize() method, so
    we can allow for a delay. This is necessary when construction the component
    through an XML handler.

    It tries to represent the stream object as well as possible, so do not shows
    controls if the vigilant attributes are not there.
    """

    expander_class = FixedExpander

    def __init__(self, parent, stream, livegui, wid=wx.ID_ANY,
                 pos=wx.DefaultPosition, size=wx.DefaultSize,
                 style=wx.CP_DEFAULT_STYLE, agwStyle=0,
                 validator=wx.DefaultValidator, name="CollapsiblePane",
                 collapsed=True):
        """
        stream (Stream): the data model to be displayed (and modified by the user)
        livegui (MicroscopeGUI): the microscope GUI, where there is currentView
        """

        wx.PyPanel.__init__(self, parent, wid, pos, size, style, name)

        self.SetBackgroundColour("#4D4D4D")
        self.SetForegroundColour("#DDDDDD")
        self.stream = stream
        self._livegui = livegui
        self._collapsed = True
        self._agwStyle = agwStyle | wx.CP_NO_TLW_RESIZE  # |wx.CP_GTK_EXPANDER


        self._panel = wx.Panel(self, style=wx.TAB_TRAVERSAL | wx.NO_BORDER)
        self._panel.Hide()

        self._gbs = wx.GridBagSizer(3, 5)
        self._panel.SetSizer(self._gbs)

        self._expander = None

        self._sz = wx.BoxSizer(wx.HORIZONTAL)

        self.Bind(wx.EVT_SIZE, self.OnSize)

        # Process our custom 'collapsed' parameter.
        if not collapsed:
            self.collapse(collapsed)


    def finalize(self):
        """ This method builds all the child controls
        A delay was needed in order for all the settings to be loaded from the
        XRC file (i.e. Font and background/foreground colours).
        """

        # ====== Add an expander button

        self.set_expander_button(self.expander_class(self, self.stream))
        self._sz.Add(self._expander, 0, wx.EXPAND)


        self._expander.Bind(wx.EVT_PAINT, self.on_draw_expander)
        if wx.Platform == "__WXMSW__":
            self._expander.Bind(wx.EVT_LEFT_DCLICK, self.on_button)

        self._expander.Bind(wx.EVT_LEFT_UP, self.OnToggle)

        # ====== Build panel controls

        self._panel.SetBackgroundColour(self.GetBackgroundColour())
        self._panel.SetForegroundColour("#DDDDDD")
        self._panel.SetFont(self.GetFont())

        # ====== Top row, auto contrast toggle button

        self._btn_auto_contrast = ImageTextToggleButton(self._panel, -1,
                                                img.getbtn_contrastBitmap(),
                                                label="Auto",
                                                size=(68, 26),
                                                style=wx.ALIGN_RIGHT)
        self._btn_auto_contrast.SetBitmaps(
                                        bmp_h=img.getbtn_contrast_hBitmap(),
                                        bmp_sel=img.getbtn_contrast_aBitmap())
        self._btn_auto_contrast.SetForegroundColour("#000000")
        self._gbs.Add(self._btn_auto_contrast, (0, 0), flag=wx.LEFT, border=34)


        # ====== Second row, brightness label, slider and value
        lbl_brightness = wx.StaticText(self._panel, -1, "brightness:")
        self._gbs.Add(lbl_brightness, (1, 0),
                      flag=wx.LEFT | wx.ALIGN_CENTRE_VERTICAL,
                      border=34)

        # FIXME: we need to ensure it's possible to have a value == 0 (and not just 1/201)
        self._sld_brightness = UnitIntegerSlider(
                              self._panel,
                              value=self.stream.brightness.value,
                              val_range=self.stream.brightness.range,
                              t_size=(40, -1),
                              unit="",
                              name="brightness_slider")

        self._gbs.Add(self._sld_brightness, (1, 1), flag=wx.EXPAND)

        # ====== Third row, brightness label, slider and value

        lbl_contrast = wx.StaticText(self._panel, -1, "contrast:")
        self._gbs.Add(lbl_contrast, (2, 0),
                      flag=wx.LEFT | wx.ALIGN_CENTRE_VERTICAL, border=34)

        self._sld_contrast = UnitIntegerSlider(
                             self._panel,
                             value=self.stream.contrast.value,
                             val_range=self.stream.contrast.range,
                             t_size=(40, -1),
                             unit="",
                             name="contrast_slider")

        self._gbs.Add(self._sld_contrast, (2, 1), flag=wx.EXPAND)

        self._gbs.AddGrowableCol(1)

        # ==== Bind events

        # Expander

        self._expander._btn_rem.Bind(wx.EVT_BUTTON, self.on_remove)
        self._expander._btn_vis.Bind(wx.EVT_BUTTON, self.on_visibility)
        self._expander._btn_play.Bind(wx.EVT_BUTTON, self.on_play)
        self.stream.updated.subscribe(self.onUpdatedChanged, init=True)
        # initialise _btn_play
        self.setVisible(self.stream in self._livegui.currentView.value.getStreams())

        # Panel controls
        # TODO reuse VigilantAttributeConnector, or at least refactor

        self._sld_brightness.Bind(wx.EVT_MOTION, self.on_brightness_slide)
        self._sld_brightness.Bind(wx.EVT_LEFT_UP, self.on_brightness_slide)
        # self._txt_brightness.Bind(wx.EVT_TEXT_ENTER, self.on_brightness_entered)
        # self._txt_brightness.Bind(wx.EVT_CHAR, self.on_brightness_key)

        self._sld_contrast.Bind(wx.EVT_MOTION, self.on_contrast_slide)
        self._sld_contrast.Bind(wx.EVT_LEFT_UP, self.on_contrast_slide)
        # self._txt_contrast.Bind(wx.EVT_TEXT_ENTER, self.on_contrast_entered)
        # self._txt_contrast.Bind(wx.EVT_CHAR, self.on_contrast_key)

        self._btn_auto_contrast.Bind(wx.EVT_BUTTON, self.on_toggle_autocontrast)

        self._btn_auto_contrast.SetToggle(self.stream.auto_bc.value)
        self.on_toggle_autocontrast(None)  # to ensure the controls are disabled if necessary


        if hasattr(self.stream, "excitation"):
            # Warning: stream.excitation is in m, we present everything in nm
            lbl_excitation = wx.StaticText(self._panel, -1, "excitation:")
            self._gbs.Add(lbl_excitation, (3, 0),
                          flag=wx.LEFT | wx.ALIGN_CENTRE_VERTICAL, border=34)

            # TODO use the range of the VA
            self._txt_excitation = UnitIntegerCtrl(self._panel, -1,
                    int(round(self.stream.excitation.value * 1e9)),
                    style=wx.NO_BORDER,
                    size=(50, -1), min_val=200, max_val=1000, unit='nm')
            self._txt_excitation.SetForegroundColour("#2FA7D4")
            self._txt_excitation.SetBackgroundColour(self.GetBackgroundColour())

            self._txt_excitation.Bind(wx.EVT_TEXT, self.on_excitation_text)

            self._gbs.Add(self._txt_excitation, (3, 1),
                          flag=wx.ALIGN_CENTRE_VERTICAL | wx.RIGHT,
                          border=10)
            # TODO: is button a good choice? the user cannot click it, it's just
            # to show the wavelength
            self._btn_excitation = ColourButton(self._panel, -1,
                                bitmap=getemptyBitmap(),
                                size=(18, 18),
                                colour=wave2rgb(self.stream.excitation.value),
                                background_parent=self._panel)
            self._btn_excitation.SetToolTipString("Wavelength colour")

            self._gbs.Add(self._btn_excitation, (3, 2),
                          flag=wx.ALIGN_CENTRE_VERTICAL | wx.RIGHT,
                          border=10)

            # TODO also a label for warnings


        if hasattr(self.stream, "emission"):
            lbl_emission = wx.StaticText(self._panel, -1, "emission:")
            self._gbs.Add(lbl_emission, (4, 0),
                          flag=wx.LEFT | wx.ALIGN_CENTRE_VERTICAL, border=34)

            self._txt_emission = UnitIntegerCtrl(self._panel, -1,
                    int(round(self.stream.emission.value * 1e9)),
                    style=wx.NO_BORDER,
                    size=(50, -1), min_val=200, max_val=1000, unit='nm')
            self._txt_emission.SetForegroundColour("#2FA7D4")
            self._txt_emission.SetBackgroundColour(self.GetBackgroundColour())

            self._txt_emission.Bind(wx.EVT_TEXT, self.on_emission_text)

            self._gbs.Add(self._txt_emission, (4, 1),
                          flag=wx.ALIGN_CENTRE_VERTICAL | wx.RIGHT,
                          border=10)

            self._btn_emission = ColourButton(self._panel, -1,
                                              bitmap=getemptyBitmap(),
                                              size=(18, 18),
                                              colour=wave2rgb(self.stream.emission.value),
                                              background_parent=self._panel)
            self._btn_emission.SetToolTipString("Wavelength colour")

            self._gbs.Add(self._btn_emission, (4, 2),
                          flag=wx.ALIGN_CENTRE_VERTICAL | wx.RIGHT,
                          border=10)

    def set_expander_button(self, button):
        """ Assign a new expander button to the stream panel.
        """

        if self._expander:
            self._sz.Replace(self._expander, button)
            self.Unbind(wx.EVT_BUTTON, self._expander)
            self._expander.Destroy()

        self._expander = button
        self.SetLabel(button.GetLabel())
        self.Bind(wx.EVT_BUTTON, self.on_button, self._expander)

        if self._panel:
            self._expander.MoveBeforeInTabOrder(self._panel)
        self.Layout()

    # API

    def Layout(self, *args, **kwargs):
        """ Layout the StreamPanelEntry. """

        if not self._expander or not self._panel or not self._sz:
            return False  # we need to complete the creation first!

        oursz = self.GetSize()

        # move & resize the button and the static line
        self._sz.SetDimension(0, 0, oursz.GetWidth(),
                              self._sz.GetMinSize().GetHeight())
        self._sz.Layout()

        if not self._collapsed:
            # move & resize the container window
            yoffset = self._sz.GetSize().GetHeight()
            self._panel.SetDimensions(0, yoffset, oursz.x, oursz.y - yoffset)

            # this is very important to make the pane window layout show
            # correctly
            self._panel.Show()
            self._panel.Layout()

        return True

    def DoGetBestSize(self, *args, **kwargs):
        """ Gets the size which best suits the window: for a control, it would
        be the minimal size which doesn't truncate the control, for a panel -
        the same size as it would have after a call to `Fit()`.
        """

        # do not use GetSize() but rather GetMinSize() since it calculates
        # the required space of the sizer
        sz = self._sz.GetMinSize()

        # when expanded, we need more space
        if not self._collapsed:
            pbs = self._panel.GetBestSize()
            sz.width = max(sz.GetWidth(), pbs.x)
            sz.height = sz.y + pbs.y

        return sz

    def Destroy(self, *args, **kwargs):
        """
        Delete the widget from the GUI
        """
        fpb_item = self.Parent
        wx.PyPanel.Destroy(self, *args, **kwargs)
        fpb_item._fitStreams()


    def setVisible(self, visible):
        """
        Set the "visible" toggle button.
        Note: it does not add/remove it to the current view.
        """
        # TODO: check that we don't call on_visibility()
        self._expander._btn_vis.SetToggle(visible)

    def collapse(self, collapse=True):
        """ Collapses or expands the pane window.
        """

        if self._collapsed == collapse:
            return

        self.Freeze()

        # update our state
        self._panel.Show(not collapse)
        self._collapsed = collapse

        wx.CallAfter(self.Parent._fitStreams)

        self.Thaw()

    # VA subscriptions: reflect the changes on the stream to the GUI
    def onUpdatedChanged(self, updated):
        self._expander._btn_play.SetToggle(self.stream.updated.value)

    # TODO need to subscribe to brightness/contrast, wavelengthes, tint...

    # GUI events: update the stream when the user changes the values

    def on_remove(self, evt):
        log.debug("Removing stream panel '%s'", self.stream.name.value)
#        fpb_item = self.Parent

        # generate EVT_STREAM_REMOVE
        event = stream_remove_event(entry=self)
        wx.PostEvent(self, event)

        # remove ourself from the panel
        # TODO: do this in the panel handler?
#        self.Destroy()
#        fpb_item.Layout()

    def on_visibility(self, evt):
        # TODO need to let the currently focused view know (via view controller?)
        view = self._livegui.currentView.value
        if self._expander._btn_vis.GetToggle():
            log.debug("Showing stream '%s'", self.stream.name.value)
            # FIXME how to get the ref?
            if view:
                view.addStream(self.stream)
        else:
            log.debug("Hiding stream '%s'", self.stream.name.value)
            if view:
                view.removeStream(self.stream)

    def on_play(self, evt):
        if self._expander._btn_play.GetToggle():
            log.debug("Activating stream '%s'", self.stream.name.value)
        else:
            log.debug("Pausing stream '%s'", self.stream.name.value)
        self.stream.updated.value = self._expander._btn_play.GetToggle()

    def on_toggle_autocontrast(self, evt):
        enabled = self._btn_auto_contrast.GetToggle()
        # disable the manual controls if it's on
        ctrl_enabled = not enabled
        self._sld_brightness.Enable(ctrl_enabled)
        # self._txt_brightness.Enable(ctrl_enabled)
        self._sld_contrast.Enable(ctrl_enabled)
        # self._txt_contrast.Enable(ctrl_enabled)

        self.stream.auto_bc.value = enabled

    def on_brightness_key(self, evt):
        key = evt.GetKeyCode()

        if key in (wx.WXK_UP, wx.WXK_DOWN):
            # FIXME
            # self._sld_brightness.SetValue(self._txt_brightness.GetValue())
            # self._stream.optical_brightness.value = self._txt_brightness.GetValue()
            pass

        evt.Skip()

    # TODO just change the stream. the slider should automatically follow the stream
    def on_brightness_entered(self, evt):
        # self._sld_brightness.SetValue(int(self._txt_brightness.GetValue()))
        # self.stream.brightness.value = self._txt_brightness.GetValue()
        evt.Skip()

    def on_brightness_slide(self, evt):
        if self._sld_brightness.HasCapture():
            # self._txt_brightness.SetValue(self._sld_brightness.GetValue())
            self.stream.brightness.value = self._sld_brightness.GetValue()
        evt.Skip()

    def on_contrast_entered(self, evt):
        # self._sld_contrast.SetValue(int(self._txt_contrast.GetValue()))
        # self._stream.optical_contrast.value = self._txt_contrast.GetValue()
        evt.Skip()

    def on_contrast_slide(self, evt):
        if self._sld_contrast.HasCapture():
            # self._txt_contrast.SetValue(self._sld_contrast.GetValue())
            self.stream.contrast.value = self._sld_contrast.GetValue()
        evt.Skip()

    def on_contrast_key(self, evt):
        key = evt.GetKeyCode()

        if key in (wx.WXK_UP, wx.WXK_DOWN):
            # self._sld_contrast.SetValue(self._txt_contrast.GetValue())
            # self.stream.contrast.value = self._txt_contrast.GetValue()
            pass

        evt.Skip()

    def on_excitation_text(self, evt):
        log.debug("Excitation changed")
        obj = evt.GetEventObject()
        self.stream.excitation.value = obj.GetValue() * 1e-9

<<<<<<< HEAD
        colour = wave2rgb(self.stream.excitation.value)
=======
        colour = wave2hex(self.stream.excitation.value)
>>>>>>> 207430fe
        log.debug("Changing colour to %s", colour)
        self._btn_excitation.set_colour(colour)

    def on_emission_text(self, evt):
        log.debug("Emission changed")
        obj = evt.GetEventObject()
        self.stream.emission.value = obj.GetValue() * 1e-9

<<<<<<< HEAD
        colour = wave2rgb(self.stream.emission.value)
=======
        colour = wave2hex(self.stream.emission.value)
>>>>>>> 207430fe
        log.debug("Changing colour to %s", colour)
        self._btn_emission.set_colour(colour)

        # changing emission should also change the tint
        self.stream.tint.value = colour

    def OnToggle(self, evt):
        """ Toggle the StreamPanelEntry

        Only toggle the view when the click was within the right 15% of the
        Expander, otherwise ignore it.
        """
        w = evt.GetEventObject().GetSize().GetWidth()

        if evt.GetX() > w * 0.85:
            self.collapse(not self._collapsed)
            # this change was generated by the user - send the event
            # ev = wx.CollapsiblePaneEvent(self, self.GetId(), self._collapsed)
            # self.GetEventHandler().ProcessEvent(ev)

        evt.Skip()

    def OnSize(self, event):
        """ Handles the wx.EVT_SIZE event for StreamPanelEntry
        """
        self.Layout()

    def on_button(self, event):
        """ Handles the wx.EVT_BUTTON event for StreamPanelEntry
        """

        if event.GetEventObject() != self._expander:
            event.Skip()
            return

        self.collapse(not self._collapsed)

        # this change was generated by the user - send the event
        # ev = wx.CollapsiblePaneEvent(self, self.GetId(), self._collapsed)
        # self.GetEventHandler().ProcessEvent(ev)


    def on_draw_expander(self, event):
        """ Handles the ``wx.EVT_PAINT`` event for the stream panel.
        :note: This is a drawing routine to paint the GTK-style expander.
        """

        dc = wx.AutoBufferedPaintDC(self._expander)
        dc.SetBackground(wx.Brush(self.GetBackgroundColour()))
        dc.Clear()

        self._expander.OnDrawExpander(dc)




class FixedStreamPanelEntry(StreamPanelEntry):  # pylint: disable=R0901
    """ A pre-defined stream panel """

    expander_class = FixedExpander

    def __init__(self, *args, **kwargs):
        StreamPanelEntry.__init__(self, *args, **kwargs)

    def finalize(self):
        StreamPanelEntry.finalize(self)

class CustomStreamPanelEntry(StreamPanelEntry):  # pylint: disable=R0901
    """ A stream panel which can be altered by the user """

    expander_class = CustomExpander

    def __init__(self, *args, **kwargs):
        StreamPanelEntry.__init__(self, *args, **kwargs)



class StreamPanel(wx.Panel):
    """
    The whole panel containing stream entries and a button to add more streams
    There are multiple levels of visibility of a stream entry:
     * the stream entry is shown in the panel and has the visible icon on:
        The current view is compatible with the stream and has it in its list
        of streams.
     * the stream entry is shown in the panel and has the visible icon off:
        The current view is compatible with the stream, but the stream is not
        in its list of streams
     * the stream entry is not present in the panel (hidden):
        The current view is not compatible with the stream
    """

    DEFAULT_BORDER = 2
    DEFAULT_STYLE = wx.BOTTOM | wx.EXPAND

    def __init__(self, *args, **kwargs):
        wx.Panel.__init__(self, *args, **kwargs)

<<<<<<< HEAD
        self._sz = None
        self._microscope = None  # MicroscopeGUI
        self.txt_no_stream = None
        self.btn_add_stream = None
=======
        self._microscope = None # MicroscopeGUI
>>>>>>> 207430fe

        self.entries = []
        self.menu_actions = collections.OrderedDict()  # title => callback

        self._sz = wx.BoxSizer(wx.VERTICAL)
        self.SetSizer(self._sz)

        msg = "No stream available as both SEM and optical paths are off."

        # log.debug("Point size %s" % self.GetFont().GetPointSize())

        self.txt_no_stream = wx.StaticText(self, -1, msg)
        self._sz.Add(self.txt_no_stream, 0, wx.ALL | wx.ALIGN_CENTER, 10)

        self.btn_add_stream = PopupImageButton(self, -1,
                                               bitmap=img.getstream_addBitmap(),
                                               label="ADD STREAM",
                                               style=wx.ALIGN_CENTER)
        self.btn_add_stream.SetBitmaps(img.getstream_add_hBitmap())
        self._sz.Add(self.btn_add_stream, flag=wx.ALL, border=5)

        self._set_warning()
<<<<<<< HEAD
=======

>>>>>>> 207430fe


        # FIXME: dropdown not working atm
        # self.btn_add_stream.Bind(wx.EVT_LISTBOX, self.on_add_stream)
        self.btn_add_stream.Bind(wx.EVT_BUTTON, self.on_add_stream)

        self._fitStreams()

    def setMicroscope(self, microscope, stream_controller):
        self._microscope = microscope
        self._stream_controller = stream_controller

        self._microscope.currentView.subscribe(self._onView, init=True)


    # internal methods
    def _fitStreams(self):
        h = self._sz.GetMinSize().GetHeight()

        log.debug("Setting StreamPanel height to %s", h)
        self.SetSize((-1, h))

        # The panel size is cached in the _PanelSize attribute.
        # Make sure it's updated by calling ResizePanel

        p = self.Parent

        while not isinstance(p, FoldPanelItem):
            p = p.Parent

        p._refresh()

    # the order in which the streams are displayed
    STREAM_ORDER = [instrmodel.SEMStream,
<<<<<<< HEAD
                  instrmodel.BrightfieldStream,
                  instrmodel.FluoStream]
=======
                    instrmodel.BrightfieldStream,
                    instrmodel.FluoStream]
>>>>>>> 207430fe
    # TODO maybe should be provided after init by the controller (like key of
    # sorted()), to separate the GUI from the model ?
    def _get_stream_order(self, stream):
        """
        Gives the "order" of the given stream, as defined in STREAM_ORDER.
        stream (Stream): a stream
        returns (0<= int): the order
        """
        for i, c in enumerate(self.STREAM_ORDER):
            if isinstance(stream, c):
                return i

        log.warning("Stream of unknown order type %s", stream.__class__.__name__)
        return len(self.STREAM_ORDER)

    # === VA handlers

    def _onView(self, view):
        """
        Called when the current view changes
        """
        if not view:
            return

        # hide/show the stream panel entries which are compatible with the view
        allowed_classes = view.stream_classes
        for e in self.entries:
            e.Show(isinstance(e.stream, allowed_classes))
<<<<<<< HEAD
        # self.Refresh()
=======
        #self.Refresh()
>>>>>>> 207430fe
        self._fitStreams()

        # update the "visible" icon of each stream panel entry to match the list
        # of streams in the view
        visible_streams = view.streams.getStreams()
        for e in self.entries:
            e.setVisible(e.stream in visible_streams)

    # === Event Handlers

    def on_add_stream(self, evt):
        # TODO: call the action of the menu

        if "Filtered colour" in self.menu_actions:
            action = self.menu_actions["Filtered colour"]
            action()
        else:
            log.info("Don't know how to add a stream, need to implement a real menu")
        # evt_obj = evt.GetEventObject()
        # stream_name = evt_obj.GetStringSelection()

    def on_stream_remove(self, evt):
        log.debug("StreamPanel received remove event %r", evt)
        # delete entry
        self.remove_stream(evt.entry)

        # delete stream
        stream = evt.entry.stream
        self._stream_controller.removeStream(stream)

    # === API of the stream panel
    def show_add_button(self):
        self.btn_add_stream.Show()
        self._fitStreams()

    def hide_add_button(self):
        self.btn_add_stream.Hide()
        self._fitStreams()

    def is_empty(self):
        return len(self.entries) == 0

    def get_size(self):
        return len(self.entries)

    def add_stream(self, entry):
        """
        This method adds a stream entry to the panel. The appropriate
        position is automatically determined.
        entry (StreamPanelEntry): an entry (representing a specific stream)
        """
        # Insert the entry in the order of STREAM_ORDER. If there are already
        # streams with the same type, insert after them.
        ins_pos = 0
        order_s = self._get_stream_order(entry.stream)
        for e in self.entries:
            order_e = self._get_stream_order(e.stream)
            if order_s < order_e:
                break
            ins_pos += 1

        log.debug("Inserting %s at position %s",
                  entry.stream.__class__.__name__,
                  ins_pos)

        entry.finalize()

        self.entries.insert(ins_pos, entry)

        self._set_warning()

        if self._sz is None:
            self._sz = wx.BoxSizer(wx.VERTICAL)
            self.SetSizer(self._sz)

        self._sz.InsertWindow(ins_pos, entry,
                              flag=self.DEFAULT_STYLE,
                              border=self.DEFAULT_BORDER)

        entry.Bind(EVT_STREAM_REMOVE, self.on_stream_remove)

        entry.Layout()
        self._fitStreams()


    def remove_stream(self, entry):
        """
        Removes a stream entry
        Deletion of the actual stream must be done separately.
        """
        self.entries.remove(entry)
        wx.CallAfter(entry.Destroy)
        self._set_warning()

    def _set_warning(self):
        """ Display a warning text when no streams are present, or show it
        otherwise.
        """
        if self.txt_no_stream is not None:
            self.txt_no_stream.Show(self.is_empty())

#    def set_actions(self, actions):
#        """
#        Set the action menu
#        actions (collections.OrderedDict(string, callable)): dict of title => callback,
#          ordered as it will appear
#        """
#        self.menu_actions = actions
#        self.btn_add_stream.set_choices(self.menu_actions.keys())

    def get_actions(self):
        return self.menu_actions

    # TODO need to have actions enabled/disabled depending on the context:
    #  * if microscope if off/pause => disabled
    #  * if focused view is not about this type of stream => disabled
    #  * if there can be only one stream of this type, and it's already present => disabled
    # So maybe action comes also with a check_enabled callable which is called
    #   every time the menu is displayed and return (boolean) whether it should
    #   be disabled
    def add_action(self, title, callback):
        """
        Add an action to the menu. It's added at the end of the list. If an
        action with the same title exists, it is replaced.
        title (string): Text displayed in the menu
        callback (callable): function to call when the action is selected
        """
        self.menu_actions[title] = callback
        self.btn_add_stream.set_choices(self.menu_actions.keys())

    def remove_action(self, title):
        """
        Remove the given action, if it exists. Otherwise does nothing
        title (string): name of the action to remove
        """
        if title in self.menu_actions:
            del self.menu_actions[title]
            self.btn_add_stream.set_choices(self.menu_actions.keys())
<|MERGE_RESOLUTION|>--- conflicted
+++ resolved
@@ -663,11 +663,7 @@
         obj = evt.GetEventObject()
         self.stream.excitation.value = obj.GetValue() * 1e-9
 
-<<<<<<< HEAD
         colour = wave2rgb(self.stream.excitation.value)
-=======
-        colour = wave2hex(self.stream.excitation.value)
->>>>>>> 207430fe
         log.debug("Changing colour to %s", colour)
         self._btn_excitation.set_colour(colour)
 
@@ -676,11 +672,7 @@
         obj = evt.GetEventObject()
         self.stream.emission.value = obj.GetValue() * 1e-9
 
-<<<<<<< HEAD
         colour = wave2rgb(self.stream.emission.value)
-=======
-        colour = wave2hex(self.stream.emission.value)
->>>>>>> 207430fe
         log.debug("Changing colour to %s", colour)
         self._btn_emission.set_colour(colour)
 
@@ -778,14 +770,7 @@
     def __init__(self, *args, **kwargs):
         wx.Panel.__init__(self, *args, **kwargs)
 
-<<<<<<< HEAD
-        self._sz = None
-        self._microscope = None  # MicroscopeGUI
-        self.txt_no_stream = None
-        self.btn_add_stream = None
-=======
         self._microscope = None # MicroscopeGUI
->>>>>>> 207430fe
 
         self.entries = []
         self.menu_actions = collections.OrderedDict()  # title => callback
@@ -808,11 +793,6 @@
         self._sz.Add(self.btn_add_stream, flag=wx.ALL, border=5)
 
         self._set_warning()
-<<<<<<< HEAD
-=======
-
->>>>>>> 207430fe
-
 
         # FIXME: dropdown not working atm
         # self.btn_add_stream.Bind(wx.EVT_LISTBOX, self.on_add_stream)
@@ -846,13 +826,8 @@
 
     # the order in which the streams are displayed
     STREAM_ORDER = [instrmodel.SEMStream,
-<<<<<<< HEAD
-                  instrmodel.BrightfieldStream,
-                  instrmodel.FluoStream]
-=======
                     instrmodel.BrightfieldStream,
                     instrmodel.FluoStream]
->>>>>>> 207430fe
     # TODO maybe should be provided after init by the controller (like key of
     # sorted()), to separate the GUI from the model ?
     def _get_stream_order(self, stream):
@@ -881,11 +856,7 @@
         allowed_classes = view.stream_classes
         for e in self.entries:
             e.Show(isinstance(e.stream, allowed_classes))
-<<<<<<< HEAD
         # self.Refresh()
-=======
-        #self.Refresh()
->>>>>>> 207430fe
         self._fitStreams()
 
         # update the "visible" icon of each stream panel entry to match the list
