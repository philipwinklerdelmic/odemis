--- conflicted
+++ resolved
@@ -22,7 +22,6 @@
 # Don't import unicode_literals to avoid issues with external functions. Code works on python2 and python3.
 from __future__ import division
 
-from builtins import str
 from past.builtins import basestring
 import calendar
 from libtiff import TIFF
@@ -1808,18 +1807,6 @@
     return resized_shapes
 
 
-<<<<<<< HEAD
-def _ensure_fs_encoding(filename):
-    if not isinstance(filename, str):
-        logging.info("Got filename encoded as a byte string, while should be "
-                     "unicode: %r", filename)
-        return filename # hope it's the correct encoding
-    else:
-        return filename.encode(sys.getfilesystemencoding())
-
-
-=======
->>>>>>> cf6af1e9
 def write_image(f, arr, compression=None, write_rgb=False, pyramid=False):
     """
     f (libtiff file handle): Handle of a TIFF file
